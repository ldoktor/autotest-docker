--- conflicted
+++ resolved
@@ -19,11 +19,8 @@
 from dockertest.images import DockerImage
 from dockertest.subtest import SubSubtest
 from dockertest.subtest import SubSubtestCaller
-from dockertest.xceptions import DockerCommandError
-from dockertest.xceptions import DockerExecError
 from dockertest.xceptions import DockerTestNAError
 from dockertest import environment
-import subprocess
 
 
 class run_volumes(SubSubtestCaller):
@@ -65,13 +62,9 @@
                 raise DockerTestNAError("Configured host_path '%s' invalid."
                                         % host_path)
             if not cntr_path or len(cntr_path) < 4:
-<<<<<<< HEAD
                 raise DockerTestNAError("Configured cntr_path '%s' invalid."
                                         % cntr_path)
-=======
-                raise DockerTestNAError("cntr_path '%s' invalid." % cntr_path)
             environment.set_selinux_context(host_path, "svirt_sandbox_file_t")
->>>>>>> 73b9603f
             # keys must coorespond with those used in *_template strings
             args = volumes_base.make_test_files(os.path.abspath(host_path))
             args += (host_path, cntr_path)
