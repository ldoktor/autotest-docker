"""
Test that mulitple containers can write to the same mounted
volume at the same time.

1. Create 'num_containers' of containers that preform an
   IO command that takes time.
2. Run them simultaneously using the AsyncDockerCmd
3. Assert that they all were able to perform their task
"""

# Okay to be less-strict for these cautions/warnings in subtests
# pylint: disable=C0103,C0111,R0904,C0103

import hashlib
import os.path
from autotest.client import utils
from dockertest.dockercmd import AsyncDockerCmd
from dockertest.dockercmd import DockerCmd
from dockertest.images import DockerImage
from run_volumes import volumes_base
<<<<<<< HEAD
=======
import hashlib
from dockertest import environment
>>>>>>> 73b9603f


class volumes_one_source(volumes_base):

    def initialize(self):
        super(volumes_one_source, self).initialize()
        num_containers = self.config['num_containers']
        commands = []
        self.sub_stuff['names'] = []
        exec_command = self.config['exec_command']
        cntr_path = self.config['cntr_path']
        host_path = self.tmpdir
        environment.set_selinux_context(host_path, "svirt_sandbox_file_t")
        vols = ['--volume="%s:%s"' % (host_path, cntr_path)]
        fqin = [DockerImage.full_name_from_defaults(self.config)]
        for _ in range(num_containers):
            name = utils.generate_random_string(12)
            template_keys = {'write_path': os.path.join(cntr_path, name),
                             'name': name}
            self.sub_stuff['names'] += [name]
            cmd = [exec_command % template_keys]
            subargs = ['--name=%s' % (name)] + vols + fqin + cmd
            commands.append(AsyncDockerCmd(self.parent_subtest,
                                           'run',
                                           subargs))
        self.sub_stuff['commands'] = commands

    def run_once(self):
        super(volumes_one_source, self).run_once()
        commands = self.sub_stuff['commands']
        cmd_timeout = self.config['cmd_timeout']
        _ = [x.execute() for x in commands]  # side effects!
        cmdresults = [x.wait(timeout=cmd_timeout) for x in commands]
        self.sub_stuff['cmdresults'] = cmdresults

    def postprocess(self):
        super(volumes_one_source, self).postprocess()
        # assert exit statuses
        for result in self.sub_stuff['cmdresults']:
            self.failif(result.exit_status != 0,
                        "Failed: %s" % (result))
        #assert md5sums
        cntr_md5s = [x.stdout.split()[0] for x in self.sub_stuff['cmdresults']]
        cntr_results = zip(self.sub_stuff['names'], cntr_md5s)
        for name, result in cntr_results:
            file_path = self.tmpdir + "/" + name
            with open(file_path, 'r') as content:
                data = content.read()
                #uncommenting these print lines will show that the files are
                #being written at the same time
                #print file_path
                #print data
            md5 = hashlib.md5(data).hexdigest()
            self.failif(result != md5,
                        "MD5 mismatch for container: %s" % (name))

    def cleanup(self):
        super(volumes_one_source, self).cleanup()
        if self.config['remove_after_test']:
            for name in self.sub_stuff['names']:
                dkrcmd = DockerCmd(self.parent_subtest, 'rm', [name])
                dkrcmd.execute()<|MERGE_RESOLUTION|>--- conflicted
+++ resolved
@@ -17,12 +17,8 @@
 from dockertest.dockercmd import AsyncDockerCmd
 from dockertest.dockercmd import DockerCmd
 from dockertest.images import DockerImage
+from dockertest import environment
 from run_volumes import volumes_base
-<<<<<<< HEAD
-=======
-import hashlib
-from dockertest import environment
->>>>>>> 73b9603f
 
 
 class volumes_one_source(volumes_base):
