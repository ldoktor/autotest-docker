--- conflicted
+++ resolved
@@ -29,14 +29,8 @@
 from config import none_if_empty
 from autotest.client import utils
 from output import OutputGood
-<<<<<<< HEAD
 from output import TextTable
-from subtest import Subtest
-=======
-# FIXME: from output import TextTable
-# FIXME: parse output table with TextTable
 from subtest import SubBase
->>>>>>> e184e7b9
 from xceptions import DockerFullNameFormatError
 from xceptions import DockerCommandError
 
